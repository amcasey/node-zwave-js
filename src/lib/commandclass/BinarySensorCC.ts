--- conflicted
+++ resolved
@@ -6,23 +6,7 @@
 import { ValueMetadata } from "../values/Metadata";
 import { Maybe, parseBitMask } from "../values/Primitive";
 import { CCAPI } from "./API";
-<<<<<<< HEAD
-import { API, CCCommand, CCCommandOptions, ccValue, CommandClass, commandClass, CommandClassDeserializationOptions, expectedCCResponse, gotDeserializationOptions, implementedVersion } from "./CommandClass";
-=======
-import {
-	API,
-	CCCommand,
-	CCCommandOptions,
-	CCResponsePredicate,
-	ccValue,
-	CommandClass,
-	commandClass,
-	CommandClassDeserializationOptions,
-	expectedCCResponse,
-	gotDeserializationOptions,
-	implementedVersion,
-} from "./CommandClass";
->>>>>>> b67539a5
+import { API, CCCommand, CCCommandOptions, CCResponsePredicate, ccValue, CommandClass, commandClass, CommandClassDeserializationOptions, expectedCCResponse, gotDeserializationOptions, implementedVersion } from "./CommandClass";
 import { CommandClasses } from "./CommandClasses";
 
 // All the supported commands
@@ -256,8 +240,8 @@
 			received.type === sent.sensorType)
 		? "final"
 		: isPositiveTransmitReport
-		? "confirmation"
-		: "unexpected";
+			? "confirmation"
+			: "unexpected";
 };
 
 interface BinarySensorCCGetOptions extends CCCommandOptions {
