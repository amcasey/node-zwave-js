--- conflicted
+++ resolved
@@ -4,18 +4,9 @@
 import type { MessageOrCCLogEntry } from "../log/shared";
 import { MessagePriority } from "../message/Constants";
 import { GenericDeviceClasses } from "../node/DeviceClass";
-<<<<<<< HEAD
 import { NodeInformationFrame, parseNodeInformationFrame } from "../node/NodeInfo";
 import type { ValueID } from "../node/ValueDB";
-import { validatePayload } from "../util/misc";
-=======
-import {
-	NodeInformationFrame,
-	parseNodeInformationFrame,
-} from "../node/NodeInfo";
-import { ValueID } from "../node/ValueDB";
 import { getEnumMemberName, validatePayload } from "../util/misc";
->>>>>>> 6ff8d37f
 import { num2hex } from "../util/strings";
 import { encodeBitMask, Maybe, parseBitMask } from "../values/Primitive";
 import { CCAPI } from "./API";
@@ -923,7 +914,7 @@
 @CCCommand(MultiChannelCommand.ReportV1)
 export class MultiChannelCCV1Report extends MultiChannelCC {
 	public constructor(
-		driver: IDriver,
+		driver: Driver,
 		options: CommandClassDeserializationOptions,
 	) {
 		super(driver, options);
@@ -945,7 +936,7 @@
 @expectedCCResponse(MultiChannelCCV1Report)
 export class MultiChannelCCV1Get extends MultiChannelCC {
 	public constructor(
-		driver: IDriver,
+		driver: Driver,
 		options:
 			| CommandClassDeserializationOptions
 			| MultiChannelCCV1GetOptions,
@@ -982,7 +973,7 @@
 @expectedCCResponse(getResponseForV1CommandEncapsulation)
 export class MultiChannelCCV1CommandEncapsulation extends MultiChannelCC {
 	public constructor(
-		driver: IDriver,
+		driver: Driver,
 		options:
 			| CommandClassDeserializationOptions
 			| MultiChannelCCV1CommandEncapsulationOptions,
