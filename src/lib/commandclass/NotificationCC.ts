--- conflicted
+++ resolved
@@ -1,15 +1,5 @@
-<<<<<<< HEAD
-import { lookupNotification } from "../config/Notifications";
+import { lookupNotification, NotificationParameterWithCommandClass, NotificationParameterWithDuration, NotificationParameterWithValue } from "../config/Notifications";
 import type { Driver } from "../driver/Driver";
-=======
-import {
-	lookupNotification,
-	NotificationParameterWithCommandClass,
-	NotificationParameterWithDuration,
-	NotificationParameterWithValue,
-} from "../config/Notifications";
-import { IDriver } from "../driver/IDriver";
->>>>>>> b67539a5
 import { ZWaveError, ZWaveErrorCodes } from "../error/ZWaveError";
 import log from "../log";
 import type { ValueID } from "../node/ValueDB";
@@ -513,15 +503,9 @@
 		alarmType: number;
 	}
 	| {
-<<<<<<< HEAD
-		notificationType: NotificationType;
-		notificationEvent?: number;
-	};
-=======
 			notificationType: number;
 			notificationEvent?: number;
 	  };
->>>>>>> b67539a5
 type NotificationCCGetOptions = CCCommandOptions &
 	NotificationCCGetSpecificOptions;
 
