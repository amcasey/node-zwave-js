import { CommandClass, getExpectedCCResponse } from "../commandclass/CommandClass";
import { ICommandClassContainer, isCommandClassContainer } from "../commandclass/ICommandClassContainer";
import { IDriver } from "../driver/IDriver";
import { ZWaveError, ZWaveErrorCodes } from "../error/ZWaveError";
import { FunctionType, MessagePriority, MessageType } from "../message/Constants";
import { expectedResponse, Message, messageTypes, priority, ResponseRole } from "../message/Message";
import { JSONObject } from "../util/misc";

export enum TransmitOptions {
	NotSet = 0,

	ACK = 1 << 0,
	LowPower = 1 << 1,
	AutoRoute = 1 << 2,

	NoRoute = 1 << 4,
	Explore = 1 << 5,

	DEFAULT = ACK | AutoRoute | Explore,
}

// TODO: what is this?
export enum TransmitStatus {
	OK = 0x00, // Transmission complete and ACK received
	NoAck = 0x01, // Transmission complete, no ACK received
	Fail = 0x02, // Transmission failed
	NotIdle = 0x03, // Transmission failed, network busy
	NoRoute = 0x04, // Tranmission complete, no return route
}

let lastCallbackId = 0xff;
function getNextCallbackId(): number {
	lastCallbackId = (lastCallbackId + 1) & 0xff;
	// callback IDs below 10 are reserved for nonce messages
	if (lastCallbackId < 10) lastCallbackId = 10;
	return lastCallbackId;
}

<<<<<<< HEAD
// Generic handler for all potential responses to SendDataRequests
function testResponseForSendDataRequest(sent: SendDataRequest, received: Message): ResponseRole {
	if (received instanceof SendDataResponse) {
		return received.wasSent
			? "confirmation"
			: "fatal_controller";
	} else if (received instanceof SendDataRequest) {
		return received.isFailed()
			? "fatal_node"
			: "final" // send data requests are final unless stated otherwise by a CommandClass
			;
	}
	return "unexpected";
}

=======
>>>>>>> 75ee471e
@messageTypes(MessageType.Request, FunctionType.SendData)
@expectedResponse(testResponseForSendDataRequest)
@priority(MessagePriority.Normal)
export class SendDataRequest<CCType extends CommandClass = CommandClass> extends Message implements ICommandClassContainer {

	// tslint:disable:unified-signatures
	// empty constructor to parse messages
	public constructor(
		driver: IDriver,
	);
	// default constructor to send messages
	public constructor(
		driver: IDriver,
		command: CCType,
		transmitOptions?: TransmitOptions,
		callbackId?: number,
	);
	public constructor(
		driver: IDriver,
		command?: CCType,
		/** Options regarding the transmission of the message */
		public transmitOptions?: TransmitOptions,
		/** A callback ID to map requests and responses */
		public callbackId?: number,
	) {
		super(driver);
		this.command = command;
		if (command != null) {
			// non-empty constructor -> define default values
			if (this.transmitOptions == null) this.transmitOptions = TransmitOptions.DEFAULT;
			if (this.callbackId == null) this.callbackId = getNextCallbackId();
		}
	}
	// tslint:enable:unified-signatures

	/** The command this message contains */
	public command: CCType;

	private _transmitStatus: TransmitStatus;
	public get transmitStatus(): TransmitStatus {
		return this._transmitStatus;
	}

	public serialize(): Buffer {
		if (this.command == null) {
			throw new ZWaveError(
				"Cannot serialize a SendData message without a command",
				ZWaveErrorCodes.PacketFormat_Invalid,
			);
		}
		const serializedCC = this.command.serialize();
		this.payload = Buffer.concat([
			serializedCC,
			Buffer.from([
				this.transmitOptions,
				this.callbackId,
			]),
		]);

		return super.serialize();
	}

	// We deserialize SendData requests differently as the controller responses have a different format
	public deserialize(data: Buffer): number {
		const ret = super.deserialize(data);

		this.callbackId = this.payload[0];
		this._transmitStatus = this.payload[1];
		// not sure what bytes 2 and 3 mean
		// the CC seems not to be included in this, but rather come in an application command later

		return ret;
	}

	public toJSON(): JSONObject {
		return super.toJSONInherited({
			transmitOptions: this.transmitOptions,
			callbackId: this.callbackId,
			command: this.command,
			transmitStatus: this.transmitStatus,
		});
	}

	/** Checks if a received SendDataRequest indicates that sending failed */
	public isFailed(): boolean {
		return this._transmitStatus !== TransmitStatus.OK;
	}

	/** @inheritDoc */
	public testResponse(msg: Message): ResponseRole {
		const ret = super.testResponse(msg);
		if (ret === "confirmation" || ret.startsWith("fatal")) return ret;
		if (ret === "unexpected" && !isCommandClassContainer(msg)) return ret;
		// We handle a special case here:
		// If the contained CC expects a certain response (which will come in an "unexpected" ApplicationCommandRequest)
		// we declare that as final and the original "final" response, i.e. the SendDataRequest becomes a confirmation
		const expectedCCOrDynamic = getExpectedCCResponse(this.command);
		const expected = typeof expectedCCOrDynamic === "function" ? expectedCCOrDynamic(this.command) : expectedCCOrDynamic;
		if (expected == null) return ret; // "final" | "unexpected"

		if (isCommandClassContainer(msg)) {
			// TODO: Is "confirmation" the correct return value here?
			// Or is it "unexpected"?
			if (expected === msg.command.ccId) {
				return msg.command.expectMoreMessages() ? "partial" : "final";
			}
			// return expected === msg.command.ccId ? "final" : "confirmation"; // not sure if other CCs can come in the meantime
		}
		return "unexpected";
	}

	/** Include previously received partial responses into a final message */
	public mergePartialMessages(partials: Message[]) {
		this.command.mergePartialCCs((partials as SendDataRequest[]).map(p => p.command));
	}

}

@messageTypes(MessageType.Response, FunctionType.SendData)
export class SendDataResponse extends Message {

	private _wasSent: boolean;
	public get wasSent(): boolean {
		return this._wasSent;
	}

	// private _errorCode: number;
	// public get errorCode(): number {
	// 	return this._errorCode;
	// }

	public deserialize(data: Buffer): number {
		const ret = super.deserialize(data);

		this._wasSent = this.payload[0] !== 0;
		// if (!this._wasSent) this._errorCode = this.payload[0];

		return ret;
	}

	public toJSON(): JSONObject {
		return super.toJSONInherited({
			wasSent: this.wasSent,
			// errorCode: this.errorCode,
		});
	}

}

// Generic handler for all potential responses to SendDataRequests
function testResponseForSendDataRequest(sent: SendDataRequest, received: Message): ResponseRole {
	if (received instanceof SendDataResponse) {
		return received.wasSent
			? "intermediate"
			: "fatal_controller";
	} else if (received instanceof SendDataRequest) {
		return received.isFailed()
			? "fatal_node"
			: "final" // send data requests are final unless stated otherwise by a CommandClass
			;
	}
	return "unexpected";
}<|MERGE_RESOLUTION|>--- conflicted
+++ resolved
@@ -36,24 +36,6 @@
 	return lastCallbackId;
 }
 
-<<<<<<< HEAD
-// Generic handler for all potential responses to SendDataRequests
-function testResponseForSendDataRequest(sent: SendDataRequest, received: Message): ResponseRole {
-	if (received instanceof SendDataResponse) {
-		return received.wasSent
-			? "confirmation"
-			: "fatal_controller";
-	} else if (received instanceof SendDataRequest) {
-		return received.isFailed()
-			? "fatal_node"
-			: "final" // send data requests are final unless stated otherwise by a CommandClass
-			;
-	}
-	return "unexpected";
-}
-
-=======
->>>>>>> 75ee471e
 @messageTypes(MessageType.Request, FunctionType.SendData)
 @expectedResponse(testResponseForSendDataRequest)
 @priority(MessagePriority.Normal)
@@ -207,7 +189,7 @@
 function testResponseForSendDataRequest(sent: SendDataRequest, received: Message): ResponseRole {
 	if (received instanceof SendDataResponse) {
 		return received.wasSent
-			? "intermediate"
+			? "confirmation"
 			: "fatal_controller";
 	} else if (received instanceof SendDataRequest) {
 		return received.isFailed()
